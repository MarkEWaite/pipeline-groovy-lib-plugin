<?xml version="1.0" encoding="UTF-8"?>
<!--
  ~ The MIT License
  ~
  ~ Copyright (c) 2013-2014, CloudBees, Inc.
  ~
  ~ Permission is hereby granted, free of charge, to any person obtaining a copy
  ~ of this software and associated documentation files (the "Software"), to deal
  ~ in the Software without restriction, including without limitation the rights
  ~ to use, copy, modify, merge, publish, distribute, sublicense, and/or sell
  ~ copies of the Software, and to permit persons to whom the Software is
  ~ furnished to do so, subject to the following conditions:
  ~
  ~ The above copyright notice and this permission notice shall be included in
  ~ all copies or substantial portions of the Software.
  ~
  ~ THE SOFTWARE IS PROVIDED "AS IS", WITHOUT WARRANTY OF ANY KIND, EXPRESS OR
  ~ IMPLIED, INCLUDING BUT NOT LIMITED TO THE WARRANTIES OF MERCHANTABILITY,
  ~ FITNESS FOR A PARTICULAR PURPOSE AND NONINFRINGEMENT. IN NO EVENT SHALL THE
  ~ AUTHORS OR COPYRIGHT HOLDERS BE LIABLE FOR ANY CLAIM, DAMAGES OR OTHER
  ~ LIABILITY, WHETHER IN AN ACTION OF CONTRACT, TORT OR OTHERWISE, ARISING FROM,
  ~ OUT OF OR IN CONNECTION WITH THE SOFTWARE OR THE USE OR OTHER DEALINGS IN
  ~ THE SOFTWARE.
  -->

<project xmlns="http://maven.apache.org/POM/4.0.0" xmlns:xsi="http://www.w3.org/2001/XMLSchema-instance" xsi:schemaLocation="http://maven.apache.org/POM/4.0.0 http://maven.apache.org/xsd/maven-4.0.0.xsd">
    <modelVersion>4.0.0</modelVersion>
    <parent>
        <groupId>org.jenkins-ci.plugins</groupId>
        <artifactId>plugin</artifactId>
        <version>2.21</version>
<<<<<<< HEAD
        <relativePath/>
=======
        <relativePath />
>>>>>>> 8f571ee1
    </parent>
    <groupId>org.jenkins-ci.plugins.workflow</groupId>
    <artifactId>workflow-cps-global-lib</artifactId>
    <version>2.7-SNAPSHOT</version>
    <packaging>hpi</packaging>
    <name>Pipeline: Shared Groovy Libraries</name>
    <url>https://wiki.jenkins-ci.org/display/JENKINS/Pipeline+Shared+Groovy+Libraries+Plugin</url>
    <licenses>
        <license>
            <name>MIT License</name>
            <url>http://opensource.org/licenses/MIT</url>
        </license>
    </licenses>
    <scm>
        <connection>scm:git:git://github.com/jenkinsci/${project.artifactId}-plugin.git</connection>
        <developerConnection>scm:git:git@github.com:jenkinsci/${project.artifactId}-plugin.git</developerConnection>
        <url>https://github.com/jenkinsci/${project.artifactId}-plugin</url>
      <tag>HEAD</tag>
  </scm>
    <repositories>
        <repository>
            <id>repo.jenkins-ci.org</id>
            <url>https://repo.jenkins-ci.org/public/</url>
        </repository>
    </repositories>
    <pluginRepositories>
        <pluginRepository>
            <id>repo.jenkins-ci.org</id>
            <url>https://repo.jenkins-ci.org/public/</url>
        </pluginRepository>
    </pluginRepositories>
    <properties>
        <jenkins.version>1.642.3</jenkins.version>
    </properties>
    <dependencies>
        <dependency>
            <groupId>org.jenkins-ci.plugins.workflow</groupId>
            <artifactId>workflow-cps</artifactId>
<<<<<<< HEAD
            <version>2.24</version>
=======
            <version>2.25</version>
>>>>>>> 8f571ee1
        </dependency>
        <dependency>
            <groupId>org.jenkins-ci.plugins</groupId>
            <artifactId>git-server</artifactId>
            <version>1.5</version>
            <exclusions>
                <exclusion>
                    <groupId>org.apache.httpcomponents</groupId>
                    <artifactId>httpclient</artifactId>
                </exclusion>
            </exclusions>
        </dependency>
        <dependency>
            <groupId>org.jenkins-ci.plugins</groupId>
            <artifactId>git-client</artifactId>
            <version>1.19.7</version> <!-- do not pick up an obsolete version from git-server -->
        </dependency>
        <dependency>
            <groupId>org.jenkins-ci.plugins</groupId>
            <artifactId>scm-api</artifactId>
            <version>1.3</version>
        </dependency>
        <dependency>
            <groupId>org.jenkins-ci.plugins</groupId>
            <artifactId>cloudbees-folder</artifactId>
            <version>5.12</version>
        </dependency>
        <dependency>
            <groupId>org.jenkins-ci.plugins.workflow</groupId>
            <artifactId>workflow-scm-step</artifactId>
            <version>2.3</version>
        </dependency>
        <dependency>
            <groupId>org.apache.ivy</groupId>
            <artifactId>ivy</artifactId>
            <version>2.4.0</version>
        </dependency>
        <dependency>
            <groupId>org.apache.commons</groupId>
            <artifactId>commons-lang3</artifactId>
            <version>3.5</version>
        </dependency>
        <dependency>
            <groupId>org.jenkins-ci.plugins.workflow</groupId>
            <artifactId>workflow-support</artifactId>
            <version>2.12</version>
            <classifier>tests</classifier>
            <scope>test</scope>
        </dependency>
        <dependency>
            <groupId>org.jenkins-ci.plugins.workflow</groupId>
            <artifactId>workflow-job</artifactId>
            <version>2.9</version>
            <scope>test</scope>
        </dependency>
        <dependency>
            <groupId>org.jenkins-ci.plugins.workflow</groupId>
            <artifactId>workflow-basic-steps</artifactId>
            <version>2.3</version>
            <scope>test</scope>
        </dependency>
        <dependency>
            <groupId>org.jenkins-ci.plugins.workflow</groupId>
            <artifactId>workflow-durable-task-step</artifactId>
            <version>2.8</version>
            <scope>test</scope>
        </dependency>
        <dependency>
            <groupId>org.jenkins-ci.plugins</groupId>
            <artifactId>git</artifactId>
            <version>3.0.1</version>
            <scope>test</scope>
        </dependency>
        <dependency>
            <groupId>org.jenkins-ci.plugins.workflow</groupId>
            <artifactId>workflow-scm-step</artifactId>
            <version>2.3</version>
            <classifier>tests</classifier>
            <scope>test</scope>
        </dependency>
        <dependency>
            <groupId>org.jenkins-ci.plugins</groupId>
            <artifactId>git</artifactId>
            <version>3.0.1</version>
            <classifier>tests</classifier>
            <scope>test</scope>
        </dependency>
        <dependency>
            <groupId>org.jenkins-ci.plugins</groupId>
            <artifactId>subversion</artifactId>
            <version>2.7.1</version>
            <scope>test</scope>
        </dependency>
        <dependency>
            <groupId>org.jenkins-ci.plugins</groupId>
            <artifactId>subversion</artifactId>
            <version>2.7.1</version>
            <classifier>tests</classifier>
            <scope>test</scope>
        </dependency>
        <dependency>
            <groupId>org.tmatesoft.svnkit</groupId>
            <artifactId>svnkit-cli</artifactId>
            <version>1.8.14</version>
            <scope>test</scope>
        </dependency>
    </dependencies>
</project><|MERGE_RESOLUTION|>--- conflicted
+++ resolved
@@ -28,12 +28,8 @@
     <parent>
         <groupId>org.jenkins-ci.plugins</groupId>
         <artifactId>plugin</artifactId>
-        <version>2.21</version>
-<<<<<<< HEAD
-        <relativePath/>
-=======
+        <version>2.23</version>
         <relativePath />
->>>>>>> 8f571ee1
     </parent>
     <groupId>org.jenkins-ci.plugins.workflow</groupId>
     <artifactId>workflow-cps-global-lib</artifactId>
@@ -72,11 +68,7 @@
         <dependency>
             <groupId>org.jenkins-ci.plugins.workflow</groupId>
             <artifactId>workflow-cps</artifactId>
-<<<<<<< HEAD
-            <version>2.24</version>
-=======
-            <version>2.25</version>
->>>>>>> 8f571ee1
+            <version>2.28</version>
         </dependency>
         <dependency>
             <groupId>org.jenkins-ci.plugins</groupId>
