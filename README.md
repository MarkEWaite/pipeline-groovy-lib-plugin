--- conflicted
+++ resolved
@@ -10,465 +10,5 @@
 and a more general mode in which you may define libraries hosted by any SCM in a location of your choice.
 
 
-<<<<<<< HEAD
-The directory structure of a shared library repository is as follows:
-
-    (root)
-     +- src                     # Groovy source files
-     |   +- org
-     |       +- foo
-     |           +- Bar.groovy  # for org.foo.Bar class
-     +- vars
-     |   +- foo.groovy          # for global 'foo' variable/function
-     |   +- foo.txt             # help for 'foo' variable/function
-     +- resources               # resource files (external libraries only)
-     |   +- org
-     |       +- foo
-     |           +- bar.json    # static helper data for org.foo.Bar
-
-The `src` directory should look like standard Java source directory structure.
-This directory is added to the classpath when executing Pipelines.
-
-The `vars` directory hosts scripts that define global variables accessible from
-Pipeline scripts.
-The basename of each `*.groovy` file should be a Groovy (~ Java) identifier, conventionally `camelCased`.
-The matching `*.txt`, if present, can contain documentation, processed through the system’s configured markup formatter
-(so may really be HTML, Markdown, etc., though the `txt` extension is required).
-
-The Groovy source files in these directories get the same “CPS transformation” as your Pipeline scripts.
-
-A `resources` directory allows the `libraryResource` step to be used from an external library to load associated non-Groovy files.
-Currently this feature is not supported for internal libraries.
-
-Other directories under the root are reserved for future enhancements.
-
-## Defining external libraries
-
-An external library is defined with a name, a source code retrieval method such as by SCM, and optionally a default version.
-This name will later be used in scripts to import the library:
-
-```groovy
-@Library('somename') _
-```
-
-The library name should be a short identifier as it will be used in scripts.
-
-The version could be anything understood by that SCM; for example, branches, tags, and commit hashes all work for Git.
-You may also declare whether scripts need to explicitly request that library (detailed below), or if it is present by default.
-Furthermore, if you specify a version in Jenkins configuration, you can block scripts from selecting a _different_ version.
-If you do not specify a default version, you must always specify it when importing the library into scripts:
-
-```groovy
-@Library('somename@master') _
-```
-
-The best way to specify the SCM is using an SCM plugin which has been specifically updated
-to support a new API for checking out an arbitrary named version (_Modern SCM_ option).
-As of this writing, the latest versions of the Git and Subversion plugins support this mode; others should follow.
-
-If your SCM plugin has not been integrated, you may select _Legacy SCM_ and pick anything offered.
-In this case, you need to include `${library.yourLibName.version}` somewhere in the configuration of the SCM,
-so that during checkout the plugin will expand this variable to select the desired version.
-For example, for Subversion, you can set the _Repository URL_ to `https://svnserver/project/${library.yourLibName.version}`
-and then use versions such as `trunk` or `branches/dev` or `tags/1.0`.
-
-### Global external libraries
-
-There are several places you can define external libraries, according to your needs.
-
-Under _Manage Jenkins » Configure System » Global Pipeline Libraries_ you may configure as many libraries as you need.
-These will be accessible to any Pipeline job in the system.
-
-These libraries are trusted: they can run any methods in Java, Groovy, Jenkins internal APIs, Jenkins plugins, or third-party libraries.
-This allows you to define libraries which encapsulate individually unsafe APIs in a higher-level wrapper safe for use from any job.
-Beware that **anyone able to push commits to this SCM repository could obtain unlimited access to Jenkins**.
-You need the _Overall/RunScripts_ permission to configure these libraries (normally this will be granted to Jenkins administrators).
-
-### Folder-level external libraries
-
-When you create a folder, you can associate some libraries with it.
-These will be available to any job running inside the folder (or a subfolder).
-
-Folder-based libraries are not trusted: they run in the Groovy sandbox just like typical Pipeline scripts.
-
-### Automatic external libraries
-
-Other plugins may add ways of defining libraries on the fly just based on name.
-For example, the _GitHub Organization Folder_ plugin allows a script to use an (untrusted) library
-named something like `github.com/someorg/somerepo` without any Jenkins configuration at all:
-the specified GitHub repository is loaded, by default in the `master` branch, using an anonymous checkout.
-
-## Defining the internal library
-
-An older mode of sharing code is to deploy sources to Jenkins itself.
-This special library is trusted (no Groovy sandbox),
-since the _Overall/RunScripts_ permission is required to push any changes to the global library repository,
-
-This library is implicitly available to all scripts.
-There is no way for a script to select a particular version to use; the `master` branch is always loaded.
-
-This directory is managed by Git, and you'll deploy new changes through `git push`.
-The repository is exposed in two endpoints:
-
- * `ssh://USERNAME@server:PORT/workflowLibs.git` through [Jenkins SSH](https://wiki.jenkins-ci.org/display/JENKINS/Jenkins+SSH)
- * `http://LOCATION/workflowLibs.git` (when your Jenkins app is located on the url `http://LOCATION/`). As noted in [JENKINS-26537](https://issues.jenkins-ci.org/browse/JENKINS-26537), this mode will not currently work in an authenticated Jenkins instance. 
-
-Having the shared library script in Git allows you to track changes, perform
-tested deployments, and reuse the same scripts across a large number of instances.
-
-Note that the repository is initially empty of any commits, so it is possible to push an existing repository here.
-Normally you would instead `clone` it to get started, in which case Git will note
-
-    warning: remote HEAD refers to nonexistent ref, unable to checkout.
-
-To set things up after cloning, start with:
-
-    git checkout -b master
-
-Now you may add and commit files normally.
-For your first push to Jenkins you will need to set up a tracking branch:
-
-    git push --set-upstream origin master
-
-Thereafter it should suffice to run:
-
-    git push
-
-## Using libraries
-
-Pipeline scripts need do nothing special to access external libraries marked _Load implicitly_,
-or the legacy internal library.
-They may immediately use classes or global variables defined by any such libraries (details below).
-
-To access other external libraries, a script needs to use the `@Library` annotation.
-It can take a library name:
-
-```groovy
-@Library('somelib')
-```
-
-or a library with a version specifier (branch, tag, etc.):
-
-```groovy
-@Library('somelib@1.0')
-```
-
-or several libraries:
-
-```groovy
-@Library(['somelib', 'otherlib@abc1234'])
-```
-
-The version is required when the default version was not specified when the library was defined.
-
-The annotation can be anywhere in the script where an annotation is [permitted by Java/Groovy](http://groovy-lang.org/objectorientation.html#ann-placement).
-When referring to class libraries (with `src/` directories), conventionally the annotation goes on an `import` statement:
-
-```groovy
-@Library('somelib')
-import com.mycorp.pipeline.somelib.UsefulClass
-```
-
-It is not recommended to `import` a global variable (or function) defined in a `vars/` directory if that variable defines instance fields:
-
-```groovy
-@Library('somelib')
-import usefulFunction
-usefulFunction.something() // invoked as a static method, perhaps not what you meant
-```
-
-If you have nowhere better to put it, the simplest legal syntax is an unused, untyped field named `_`:
-
-```groovy
-@Library('somelib') _
-```
-
-Note that libraries are resolved and loaded during compilation of the script, before it starts running.
-This allows the Groovy compiler to understand the meaning of symbols you use in static type checking,
-and permits them to be used in type declarations in your script:
-
-```groovy
-@Library('somelib')
-import com.mycorp.pipeline.somelib.Helper
-
-int useSomeLib(Helper helper) {
-    helper.prepare()
-    return helper.count()
-}
-
-echo useSomeLib(new Helper('some text'))
-```
-
-This matters less for global variables/functions, which are resolved at runtime.
-
-### Overriding versions
-
-A `@Library` annotation may override a default version given in the library’s definition, if the definition permits this.
-In particular, an external library marked for implicit use can still be loaded in a different version using the annotation
-(unless the definition specifically forbids this).
-
-## Writing libraries
-
-Whether external or internal, shared libraries offer several mechanisms for code reuse.
-
-### Writing shared code
-At the base level, any valid Groovy code is OK. So you can define data structures,
-utility functions, and etc., like this:
-
-```groovy
-// src/org/foo/Point.groovy
-package org.foo;
-
-// point in 3D space
-class Point {
-  float x,y,z;
-}
-```
-
-#### Accessing steps
-
-Library classes cannot directly call step functions like `sh` or `git`.
-You might want to define a series of functions that in turn invoke other Pipeline step functions.
-You can do this by not explicitly defining the enclosing class,
-just like your main Pipeline script itself:
-
-```groovy
-// src/org/foo/Zot.groovy
-package org.foo;
-
-def checkOutFrom(repo) {
-  git url: "git@github.com:jenkinsci/${repo}"
-}
-```
-
-You can then call such function from your main Pipeline script like this:
-
-```groovy
-def z = new org.foo.Zot()
-z.checkOutFrom(repo)
-```
-
-However this style has its own limitations; for example, you cannot declare a superclass.
-
-Alternately, you can explicitly pass the set of `steps` to a library class, in a constructor or just one method:
-
-```groovy
-package org.foo
-
-// This class must implement Serializable because it has a non-static data member, "steps".
-class Utilities implements Serializable {
-  def steps
-  Utilities(steps) {this.steps = steps}
-  def mvn(args) {
-    steps.sh "${steps.tool 'Maven'}/bin/mvn -o ${args}"
-  }
-}
-```
-
-which might be accessed like this from a script:
-
-```groovy
-@Library('utils') import org.foo.Utilities
-def utils = new Utilities(steps)
-node {
-  utils.mvn 'clean package'
-}
-```
-
-If you need to access `env` or other global variables as well,
-you could pass these in explicitly in the same way,
-or simply pass the entire top-level script rather than just `steps`:
-
-```groovy
-package org.foo
-
-// This class only has no non-static data members  so, unlike the previous example
-// it doesn't need to implement Serializable.
-class Utilities { 
-  static def mvn(script, args) {
-    script.sh "${script.tool 'Maven'}/bin/mvn -s ${script.env.HOME}/jenkins.xml -o ${args}"
-  }
-}
-```
-
-The above example shows the script being passed in to one `static` method, so it could be accessed like this:
-
-```groovy
-@Library('utils') import static org.foo.Utilities.*
-node {
-  mvn this, 'clean package'
-}
-```
-
-### Defining global functions
-You can define your own functions that look and feel like built-in step functions like `sh` or `git`.
-For example, to define your own `helloWorld` step, create a file named `vars/helloWorld.groovy` and
-define the `call` method:
-
-```groovy
-// vars/helloWorld.groovy
-def call(name) {
-    // you can call any valid step functions from your code, just like you can from Pipeline scripts
-    echo "Hello world, ${name}"
-}
-```
-
-Then your Pipeline can call this function like this:
-
-```groovy
-helloWorld "Joe"
-helloWorld("Joe")
-```
-
-If called with a block, the `call` method will receive a `Closure` object. You can define that explicitly
-as the type to clarify your intent, like the following:
-
-```groovy
-// vars/windows.groovy
-def call(Closure body) {
-    node('windows') {
-        body()
-    }
-}
-```
-
-Your Pipeline can call this function like this:
-
-```groovy
-windows {
-    bat "cmd /?"
-}
-```
-
-See [the closure chapter of Groovy language reference](http://www.groovy-lang.org/closures.html) for more details
-about the block syntax in Groovy.
-
-### Defining global variables
-Internally, scripts in the `vars` directory are instantiated as a singleton on-demand, when used first.
-So it is possible to define more methods, properties on a single file that interact with each other:
-
-```groovy
-// vars/acme.groovy
-def setFoo(v) {
-    this.foo = v;
-}
-def getFoo() {
-    return this.foo;
-}
-def say(name) {
-    echo "Hello world, ${name}"
-}
-```
-
-Note that in the above, `this.foo` is not referring to a field, but to an entry in a `Script.binding`, so it is recommended to use a real class definition:
-
-```groovy
-// vars/acme.groovy
-class acme implements Serializable {
-    private String foo
-    def getFoo() {
-        foo
-    }
-    def setFoo(v) {
-        foo = v
-    }
-    def say(name) {
-        echo "Hello world, ${name}"
-    }
-}
-```
-
-Then your Pipeline can call these functions like this:
-
-```groovy
-acme.foo = "5";
-echo acme.foo; // print 5
-acme.say "Joe" // print "Hello world, Joe"
-```
-
-Note that a variable defined in an external library will currently only show up in _Global Variables Reference_ (under _Pipeline Syntax_)
-after you have first run a successful build using that library, allowing its sources to be checked out by Jenkins.
-
-### Define more structured DSL
-If you have a lot of Pipeline jobs that are mostly similar, the global function/variable mechanism gives you
-a handy tool to build a higher-level DSL that captures the similarity. For example, all Jenkins plugins are
-built and tested in the same way, so we might write a global function named `jenkinsPlugin` like this:
-
-```groovy
-// vars/jenkinsPlugin.groovy
-def call(body) {
-    // evaluate the body block, and collect configuration into the object
-    def config = [:]
-    body.resolveStrategy = Closure.DELEGATE_FIRST
-    body.delegate = config
-    body()
-
-    // now build, based on the configuration provided
-    node {
-        git url: "https://github.com/jenkinsci/${config.name}-plugin.git"
-        sh "mvn install"
-        mail to: "...", subject: "${config.name} plugin build", body: "..."
-    }
-}
-```
-
-With this as an internal or implicit external library,
-the Pipeline script will look a whole lot simpler,
-to the point that people who know nothing about Groovy can write it:
-
-```groovy
-jenkinsPlugin {
-    name = 'git'
-}
-```
-
-### Using third-party libraries
-
-You may use third-party Java libraries (typically found in Maven Central) within *trusted* library code via `@Grab`.
-Refer to the [Grape documentation](http://docs.groovy-lang.org/latest/html/documentation/grape.html#_quick_start) for details.
-For example:
-
-```groovy
-@Grab('org.apache.commons:commons-math3:3.4.1')
-import org.apache.commons.math3.primes.Primes
-void parallelize(int count) {
-  if (!Primes.isPrime(count)) {
-    error "${count} was not prime"
-  }
-  // …
-}
-```
-
-Libraries are cached by default in `~/.groovy/grapes/` on the Jenkins master.
-
-### Loading resources
-
-External libraries may load adjunct files from a `resources/` directory using the `libraryResource` step.
-The argument is a relative pathname, akin to Java resource loading:
-
-```groovy
-def request = libraryResource 'com/mycorp/pipeline/somelib/request.json'
-```
-
-The file is loaded as a string, suitable for passing to certain APIs or saving to a workspace using `writeFile`.
-
-It is advisable to use an unique package structure so you do not accidentally conflict with another library.
-
-### Pretesting library changes
-
-If you notice a mistake in a build using an untrusted library,
-simply click the _Replay_ link to try editing one or more of its source files,
-and see if the resulting build behaves as expected.
-Once you are satisfied with the result, follow the diff link from the build’s status page,
-and apply the diff to the library repository and commit.
-
-(Even if the version requested for the library was a branch, rather than a fixed version like a tag,
-replayed builds will use the exact same revision as the original build:
-library sources will not be checked out again.)
-
-_Replay_ is not currently supported for trusted libraries.
-Modifying resource files is also not currently supported during _Replay_.
-=======
 Comprehensive user documentation can be found [in the Pipeline chapter of the
-User Handbook](https://jenkins.io/doc/book/pipeline/shared-libraries/).
->>>>>>> ca6a23bb
+User Handbook](https://jenkins.io/doc/book/pipeline/shared-libraries/).