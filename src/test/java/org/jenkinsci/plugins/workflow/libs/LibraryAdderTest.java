--- conflicted
+++ resolved
@@ -33,13 +33,9 @@
 import hudson.plugins.git.GitSCM;
 import hudson.plugins.git.UserRemoteConfig;
 import hudson.scm.ChangeLogSet;
-<<<<<<< HEAD
-
-import java.time.ZonedDateTime;
-=======
 import hudson.scm.SubversionSCM;
 import hudson.slaves.WorkspaceList;
->>>>>>> aafc25d5
+import java.time.ZonedDateTime;
 import java.util.Collection;
 import java.util.Collections;
 import java.util.Iterator;
@@ -479,7 +475,6 @@
         r.assertLogContains("called Foo", b);
     }
 
-<<<<<<< HEAD
     @Issue("JENKINS-66898")
     @Test
     public void parallelBuildsDontInterfereWithExpiredCache() throws Throwable {
@@ -517,7 +512,7 @@
         r.assertLogContains("is due for a refresh after", r1);
         r.assertLogContains("Library library@master is cached. Copying from home.", r2);
     }
-=======
+
     @Issue("JENKINS-68544")
     @WithoutJenkins
     @Test public void className() {
@@ -526,5 +521,4 @@
         assertThat(LibraryAdder.LoadedLibraries.className("C:\\path\\to\\Extra\\lib\\src\\some\\pkg\\Type.groovy", "C:\\path\\to\\Extra\\lib\\src"), is("some.pkg.Type"));
     }
 
->>>>>>> aafc25d5
 }